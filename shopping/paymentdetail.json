--- conflicted
+++ resolved
@@ -2788,16 +2788,6 @@
   },
   {
     "action": "create_order",
-<<<<<<< HEAD
-    "paypal_order_id": "7F965867EW198792S",
-    "approval_url": "https://www.sandbox.paypal.com/checkoutnow?token=7F965867EW198792S",
-    "raw_response": {
-      "id": "7F965867EW198792S",
-      "status": "CREATED",
-      "links": [
-        {
-          "href": "https://api.sandbox.paypal.com/v2/checkout/orders/7F965867EW198792S",
-=======
     "paypal_order_id": "0VY040893W679311Y",
     "approval_url": "https://www.sandbox.paypal.com/checkoutnow?token=0VY040893W679311Y",
     "raw_response": {
@@ -2806,202 +2796,25 @@
       "links": [
         {
           "href": "https://api.sandbox.paypal.com/v2/checkout/orders/0VY040893W679311Y",
->>>>>>> af8ddd79
-          "rel": "self",
-          "method": "GET"
-        },
-        {
-<<<<<<< HEAD
-          "href": "https://www.sandbox.paypal.com/checkoutnow?token=7F965867EW198792S",
-=======
+          "rel": "self",
+          "method": "GET"
+        },
+        {
           "href": "https://www.sandbox.paypal.com/checkoutnow?token=0VY040893W679311Y",
->>>>>>> af8ddd79
-          "rel": "approve",
-          "method": "GET"
-        },
-        {
-<<<<<<< HEAD
-          "href": "https://api.sandbox.paypal.com/v2/checkout/orders/7F965867EW198792S",
-=======
+          "rel": "approve",
+          "method": "GET"
+        },
+        {
           "href": "https://api.sandbox.paypal.com/v2/checkout/orders/0VY040893W679311Y",
->>>>>>> af8ddd79
-          "rel": "update",
-          "method": "PATCH"
-        },
-        {
-<<<<<<< HEAD
-          "href": "https://api.sandbox.paypal.com/v2/checkout/orders/7F965867EW198792S/capture",
-=======
+          "rel": "update",
+          "method": "PATCH"
+        },
+        {
           "href": "https://api.sandbox.paypal.com/v2/checkout/orders/0VY040893W679311Y/capture",
->>>>>>> af8ddd79
-          "rel": "capture",
-          "method": "POST"
-        }
-      ],
-<<<<<<< HEAD
-      "approval_url": "https://www.sandbox.paypal.com/checkoutnow?token=7F965867EW198792S"
-    }
-  },
-  {
-    "action": "create_order",
-    "paypal_order_id": "878266056N8670125",
-    "approval_url": "https://www.sandbox.paypal.com/checkoutnow?token=878266056N8670125",
-    "raw_response": {
-      "id": "878266056N8670125",
-      "status": "CREATED",
-      "links": [
-        {
-          "href": "https://api.sandbox.paypal.com/v2/checkout/orders/878266056N8670125",
-          "rel": "self",
-          "method": "GET"
-        },
-        {
-          "href": "https://www.sandbox.paypal.com/checkoutnow?token=878266056N8670125",
-          "rel": "approve",
-          "method": "GET"
-        },
-        {
-          "href": "https://api.sandbox.paypal.com/v2/checkout/orders/878266056N8670125",
-          "rel": "update",
-          "method": "PATCH"
-        },
-        {
-          "href": "https://api.sandbox.paypal.com/v2/checkout/orders/878266056N8670125/capture",
-          "rel": "capture",
-          "method": "POST"
-        }
-      ],
-      "approval_url": "https://www.sandbox.paypal.com/checkoutnow?token=878266056N8670125"
-    }
-  },
-  {
-    "action": "create_order",
-    "paypal_order_id": "4HX50967H5941291T",
-    "approval_url": "https://www.sandbox.paypal.com/checkoutnow?token=4HX50967H5941291T",
-    "raw_response": {
-      "id": "4HX50967H5941291T",
-      "status": "CREATED",
-      "links": [
-        {
-          "href": "https://api.sandbox.paypal.com/v2/checkout/orders/4HX50967H5941291T",
-          "rel": "self",
-          "method": "GET"
-        },
-        {
-          "href": "https://www.sandbox.paypal.com/checkoutnow?token=4HX50967H5941291T",
-          "rel": "approve",
-          "method": "GET"
-        },
-        {
-          "href": "https://api.sandbox.paypal.com/v2/checkout/orders/4HX50967H5941291T",
-          "rel": "update",
-          "method": "PATCH"
-        },
-        {
-          "href": "https://api.sandbox.paypal.com/v2/checkout/orders/4HX50967H5941291T/capture",
-          "rel": "capture",
-          "method": "POST"
-        }
-      ],
-      "approval_url": "https://www.sandbox.paypal.com/checkoutnow?token=4HX50967H5941291T"
-    }
-  },
-  {
-    "action": "create_order",
-    "paypal_order_id": "5GH132735U6554511",
-    "approval_url": "https://www.sandbox.paypal.com/checkoutnow?token=5GH132735U6554511",
-    "raw_response": {
-      "id": "5GH132735U6554511",
-      "status": "CREATED",
-      "links": [
-        {
-          "href": "https://api.sandbox.paypal.com/v2/checkout/orders/5GH132735U6554511",
-          "rel": "self",
-          "method": "GET"
-        },
-        {
-          "href": "https://www.sandbox.paypal.com/checkoutnow?token=5GH132735U6554511",
-          "rel": "approve",
-          "method": "GET"
-        },
-        {
-          "href": "https://api.sandbox.paypal.com/v2/checkout/orders/5GH132735U6554511",
-          "rel": "update",
-          "method": "PATCH"
-        },
-        {
-          "href": "https://api.sandbox.paypal.com/v2/checkout/orders/5GH132735U6554511/capture",
-          "rel": "capture",
-          "method": "POST"
-        }
-      ],
-      "approval_url": "https://www.sandbox.paypal.com/checkoutnow?token=5GH132735U6554511"
-    }
-  },
-  {
-    "action": "create_order",
-    "paypal_order_id": "29L20666M7567102D",
-    "approval_url": "https://www.sandbox.paypal.com/checkoutnow?token=29L20666M7567102D",
-    "raw_response": {
-      "id": "29L20666M7567102D",
-      "status": "CREATED",
-      "links": [
-        {
-          "href": "https://api.sandbox.paypal.com/v2/checkout/orders/29L20666M7567102D",
-          "rel": "self",
-          "method": "GET"
-        },
-        {
-          "href": "https://www.sandbox.paypal.com/checkoutnow?token=29L20666M7567102D",
-          "rel": "approve",
-          "method": "GET"
-        },
-        {
-          "href": "https://api.sandbox.paypal.com/v2/checkout/orders/29L20666M7567102D",
-          "rel": "update",
-          "method": "PATCH"
-        },
-        {
-          "href": "https://api.sandbox.paypal.com/v2/checkout/orders/29L20666M7567102D/capture",
-          "rel": "capture",
-          "method": "POST"
-        }
-      ],
-      "approval_url": "https://www.sandbox.paypal.com/checkoutnow?token=29L20666M7567102D"
-    }
-  },
-  {
-    "action": "create_order",
-    "paypal_order_id": "3J810174UF201801H",
-    "approval_url": "https://www.sandbox.paypal.com/checkoutnow?token=3J810174UF201801H",
-    "raw_response": {
-      "id": "3J810174UF201801H",
-      "status": "CREATED",
-      "links": [
-        {
-          "href": "https://api.sandbox.paypal.com/v2/checkout/orders/3J810174UF201801H",
-          "rel": "self",
-          "method": "GET"
-        },
-        {
-          "href": "https://www.sandbox.paypal.com/checkoutnow?token=3J810174UF201801H",
-          "rel": "approve",
-          "method": "GET"
-        },
-        {
-          "href": "https://api.sandbox.paypal.com/v2/checkout/orders/3J810174UF201801H",
-          "rel": "update",
-          "method": "PATCH"
-        },
-        {
-          "href": "https://api.sandbox.paypal.com/v2/checkout/orders/3J810174UF201801H/capture",
-          "rel": "capture",
-          "method": "POST"
-        }
-      ],
-      "approval_url": "https://www.sandbox.paypal.com/checkoutnow?token=3J810174UF201801H"
-    }
-=======
+          "rel": "capture",
+          "method": "POST"
+        }
+      ],
       "approval_url": "https://www.sandbox.paypal.com/checkoutnow?token=0VY040893W679311Y"
     }
   },
@@ -3108,6 +2921,5 @@
     "error": "Order status is COMPLETED, not APPROVED",
     "status": "COMPLETED",
     "paypal_order_id": "0VY040893W679311Y"
->>>>>>> af8ddd79
   }
 ]