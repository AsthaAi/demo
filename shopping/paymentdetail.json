--- conflicted
+++ resolved
@@ -1020,16 +1020,6 @@
   },
   {
     "action": "create_order",
-<<<<<<< HEAD
-    "paypal_order_id": "95D53806AB921402C",
-    "approval_url": "https://www.sandbox.paypal.com/checkoutnow?token=95D53806AB921402C",
-    "raw_response": {
-      "id": "95D53806AB921402C",
-      "status": "CREATED",
-      "links": [
-        {
-          "href": "https://api.sandbox.paypal.com/v2/checkout/orders/95D53806AB921402C",
-=======
     "paypal_order_id": "3V965024312408224",
     "approval_url": "https://www.sandbox.paypal.com/checkoutnow?token=3V965024312408224",
     "raw_response": {
@@ -1038,63 +1028,32 @@
       "links": [
         {
           "href": "https://api.sandbox.paypal.com/v2/checkout/orders/3V965024312408224",
->>>>>>> e8303d48
-          "rel": "self",
-          "method": "GET"
-        },
-        {
-<<<<<<< HEAD
-          "href": "https://www.sandbox.paypal.com/checkoutnow?token=95D53806AB921402C",
-=======
+          "rel": "self",
+          "method": "GET"
+        },
+        {
           "href": "https://www.sandbox.paypal.com/checkoutnow?token=3V965024312408224",
->>>>>>> e8303d48
-          "rel": "approve",
-          "method": "GET"
-        },
-        {
-<<<<<<< HEAD
-          "href": "https://api.sandbox.paypal.com/v2/checkout/orders/95D53806AB921402C",
-=======
+          "rel": "approve",
+          "method": "GET"
+        },
+        {
           "href": "https://api.sandbox.paypal.com/v2/checkout/orders/3V965024312408224",
->>>>>>> e8303d48
-          "rel": "update",
-          "method": "PATCH"
-        },
-        {
-<<<<<<< HEAD
-          "href": "https://api.sandbox.paypal.com/v2/checkout/orders/95D53806AB921402C/capture",
-=======
+          "rel": "update",
+          "method": "PATCH"
+        },
+        {
           "href": "https://api.sandbox.paypal.com/v2/checkout/orders/3V965024312408224/capture",
->>>>>>> e8303d48
-          "rel": "capture",
-          "method": "POST"
-        }
-      ],
-<<<<<<< HEAD
-      "approval_url": "https://www.sandbox.paypal.com/checkoutnow?token=95D53806AB921402C"
-=======
+          "rel": "capture",
+          "method": "POST"
+        }
+      ],
       "approval_url": "https://www.sandbox.paypal.com/checkoutnow?token=3V965024312408224"
->>>>>>> e8303d48
     }
   },
   {
     "action": "capture_payment_error",
     "error": "Order status is CREATED, not APPROVED",
     "status": "CREATED",
-<<<<<<< HEAD
-    "paypal_order_id": "95D53806AB921402C"
-  },
-  {
-    "action": "create_order",
-    "paypal_order_id": "49263416GF944002G",
-    "approval_url": "https://www.sandbox.paypal.com/checkoutnow?token=49263416GF944002G",
-    "raw_response": {
-      "id": "49263416GF944002G",
-      "status": "CREATED",
-      "links": [
-        {
-          "href": "https://api.sandbox.paypal.com/v2/checkout/orders/49263416GF944002G",
-=======
     "paypal_order_id": "3V965024312408224"
   },
   {
@@ -1107,41 +1066,25 @@
       "links": [
         {
           "href": "https://api.sandbox.paypal.com/v2/checkout/orders/8CP23294LS2426023",
->>>>>>> e8303d48
-          "rel": "self",
-          "method": "GET"
-        },
-        {
-<<<<<<< HEAD
-          "href": "https://www.sandbox.paypal.com/checkoutnow?token=49263416GF944002G",
-=======
+          "rel": "self",
+          "method": "GET"
+        },
+        {
           "href": "https://www.sandbox.paypal.com/checkoutnow?token=8CP23294LS2426023",
->>>>>>> e8303d48
-          "rel": "approve",
-          "method": "GET"
-        },
-        {
-<<<<<<< HEAD
-          "href": "https://api.sandbox.paypal.com/v2/checkout/orders/49263416GF944002G",
-=======
+          "rel": "approve",
+          "method": "GET"
+        },
+        {
           "href": "https://api.sandbox.paypal.com/v2/checkout/orders/8CP23294LS2426023",
->>>>>>> e8303d48
-          "rel": "update",
-          "method": "PATCH"
-        },
-        {
-<<<<<<< HEAD
-          "href": "https://api.sandbox.paypal.com/v2/checkout/orders/49263416GF944002G/capture",
-=======
+          "rel": "update",
+          "method": "PATCH"
+        },
+        {
           "href": "https://api.sandbox.paypal.com/v2/checkout/orders/8CP23294LS2426023/capture",
->>>>>>> e8303d48
-          "rel": "capture",
-          "method": "POST"
-        }
-      ],
-<<<<<<< HEAD
-      "approval_url": "https://www.sandbox.paypal.com/checkoutnow?token=49263416GF944002G"
-=======
+          "rel": "capture",
+          "method": "POST"
+        }
+      ],
       "approval_url": "https://www.sandbox.paypal.com/checkoutnow?token=8CP23294LS2426023"
     }
   },
@@ -2203,28 +2146,7 @@
         }
       ],
       "approval_url": "https://www.sandbox.paypal.com/checkoutnow?token=83F19726DS409704N"
->>>>>>> e8303d48
-    }
-  },
-  {
-    "action": "capture_payment_error",
-    "error": "Order status is CREATED, not APPROVED",
-    "status": "CREATED",
-<<<<<<< HEAD
-    "paypal_order_id": "49263416GF944002G"
-  },
-  {
-    "action": "create_order",
-    "paypal_order_id": "1YN475969U836612E",
-    "approval_url": "https://www.sandbox.paypal.com/checkoutnow?token=1YN475969U836612E",
-    "raw_response": {
-      "id": "1YN475969U836612E",
-      "status": "CREATED",
-      "links": [
-        {
-          "href": "https://api.sandbox.paypal.com/v2/checkout/orders/1YN475969U836612E",
-=======
-    "paypal_order_id": "83F19726DS409704N"
+    }
   },
   {
     "action": "capture_payment_error",
@@ -2233,72 +2155,47 @@
     "paypal_order_id": "83F19726DS409704N"
   },
   {
-    "action": "create_order",
-    "paypal_order_id": "2Y8168948H222915R",
-    "approval_url": "https://www.sandbox.paypal.com/checkoutnow?token=2Y8168948H222915R",
-    "raw_response": {
-      "id": "2Y8168948H222915R",
-      "status": "CREATED",
-      "links": [
-        {
-          "href": "https://api.sandbox.paypal.com/v2/checkout/orders/2Y8168948H222915R",
->>>>>>> e8303d48
-          "rel": "self",
-          "method": "GET"
-        },
-        {
-<<<<<<< HEAD
-          "href": "https://www.sandbox.paypal.com/checkoutnow?token=1YN475969U836612E",
-=======
-          "href": "https://www.sandbox.paypal.com/checkoutnow?token=2Y8168948H222915R",
->>>>>>> e8303d48
-          "rel": "approve",
-          "method": "GET"
-        },
-        {
-<<<<<<< HEAD
-          "href": "https://api.sandbox.paypal.com/v2/checkout/orders/1YN475969U836612E",
-=======
-          "href": "https://api.sandbox.paypal.com/v2/checkout/orders/2Y8168948H222915R",
->>>>>>> e8303d48
-          "rel": "update",
-          "method": "PATCH"
-        },
-        {
-<<<<<<< HEAD
-          "href": "https://api.sandbox.paypal.com/v2/checkout/orders/1YN475969U836612E/capture",
-=======
-          "href": "https://api.sandbox.paypal.com/v2/checkout/orders/2Y8168948H222915R/capture",
->>>>>>> e8303d48
-          "rel": "capture",
-          "method": "POST"
-        }
-      ],
-<<<<<<< HEAD
-      "approval_url": "https://www.sandbox.paypal.com/checkoutnow?token=1YN475969U836612E"
-=======
-      "approval_url": "https://www.sandbox.paypal.com/checkoutnow?token=2Y8168948H222915R"
->>>>>>> e8303d48
-    }
-  },
-  {
     "action": "capture_payment_error",
     "error": "Order status is CREATED, not APPROVED",
     "status": "CREATED",
-<<<<<<< HEAD
-    "paypal_order_id": "1YN475969U836612E"
-  },
-  {
-    "action": "create_order",
-    "paypal_order_id": "4MC16634DP0626343",
-    "approval_url": "https://www.sandbox.paypal.com/checkoutnow?token=4MC16634DP0626343",
-    "raw_response": {
-      "id": "4MC16634DP0626343",
-      "status": "CREATED",
-      "links": [
-        {
-          "href": "https://api.sandbox.paypal.com/v2/checkout/orders/4MC16634DP0626343",
-=======
+    "paypal_order_id": "83F19726DS409704N"
+  },
+  {
+    "action": "create_order",
+    "paypal_order_id": "2Y8168948H222915R",
+    "approval_url": "https://www.sandbox.paypal.com/checkoutnow?token=2Y8168948H222915R",
+    "raw_response": {
+      "id": "2Y8168948H222915R",
+      "status": "CREATED",
+      "links": [
+        {
+          "href": "https://api.sandbox.paypal.com/v2/checkout/orders/2Y8168948H222915R",
+          "rel": "self",
+          "method": "GET"
+        },
+        {
+          "href": "https://www.sandbox.paypal.com/checkoutnow?token=2Y8168948H222915R",
+          "rel": "approve",
+          "method": "GET"
+        },
+        {
+          "href": "https://api.sandbox.paypal.com/v2/checkout/orders/2Y8168948H222915R",
+          "rel": "update",
+          "method": "PATCH"
+        },
+        {
+          "href": "https://api.sandbox.paypal.com/v2/checkout/orders/2Y8168948H222915R/capture",
+          "rel": "capture",
+          "method": "POST"
+        }
+      ],
+      "approval_url": "https://www.sandbox.paypal.com/checkoutnow?token=2Y8168948H222915R"
+    }
+  },
+  {
+    "action": "capture_payment_error",
+    "error": "Order status is CREATED, not APPROVED",
+    "status": "CREATED",
     "paypal_order_id": "2Y8168948H222915R"
   },
   {
@@ -2453,63 +2350,32 @@
       "links": [
         {
           "href": "https://api.sandbox.paypal.com/v2/checkout/orders/0MF95616AP899290S",
->>>>>>> e8303d48
-          "rel": "self",
-          "method": "GET"
-        },
-        {
-<<<<<<< HEAD
-          "href": "https://www.sandbox.paypal.com/checkoutnow?token=4MC16634DP0626343",
-=======
+          "rel": "self",
+          "method": "GET"
+        },
+        {
           "href": "https://www.sandbox.paypal.com/checkoutnow?token=0MF95616AP899290S",
->>>>>>> e8303d48
-          "rel": "approve",
-          "method": "GET"
-        },
-        {
-<<<<<<< HEAD
-          "href": "https://api.sandbox.paypal.com/v2/checkout/orders/4MC16634DP0626343",
-=======
+          "rel": "approve",
+          "method": "GET"
+        },
+        {
           "href": "https://api.sandbox.paypal.com/v2/checkout/orders/0MF95616AP899290S",
->>>>>>> e8303d48
-          "rel": "update",
-          "method": "PATCH"
-        },
-        {
-<<<<<<< HEAD
-          "href": "https://api.sandbox.paypal.com/v2/checkout/orders/4MC16634DP0626343/capture",
-=======
+          "rel": "update",
+          "method": "PATCH"
+        },
+        {
           "href": "https://api.sandbox.paypal.com/v2/checkout/orders/0MF95616AP899290S/capture",
->>>>>>> e8303d48
-          "rel": "capture",
-          "method": "POST"
-        }
-      ],
-<<<<<<< HEAD
-      "approval_url": "https://www.sandbox.paypal.com/checkoutnow?token=4MC16634DP0626343"
-=======
+          "rel": "capture",
+          "method": "POST"
+        }
+      ],
       "approval_url": "https://www.sandbox.paypal.com/checkoutnow?token=0MF95616AP899290S"
->>>>>>> e8303d48
     }
   },
   {
     "action": "capture_payment_error",
     "error": "Order status is CREATED, not APPROVED",
     "status": "CREATED",
-<<<<<<< HEAD
-    "paypal_order_id": "4MC16634DP0626343"
-  },
-  {
-    "action": "create_order",
-    "paypal_order_id": "52G0311972010192M",
-    "approval_url": "https://www.sandbox.paypal.com/checkoutnow?token=52G0311972010192M",
-    "raw_response": {
-      "id": "52G0311972010192M",
-      "status": "CREATED",
-      "links": [
-        {
-          "href": "https://api.sandbox.paypal.com/v2/checkout/orders/52G0311972010192M",
-=======
     "paypal_order_id": "0MF95616AP899290S"
   },
   {
@@ -2522,89 +2388,15 @@
       "links": [
         {
           "href": "https://api.sandbox.paypal.com/v2/checkout/orders/54H19568HF9899203",
->>>>>>> e8303d48
-          "rel": "self",
-          "method": "GET"
-        },
-        {
-<<<<<<< HEAD
-          "href": "https://www.sandbox.paypal.com/checkoutnow?token=52G0311972010192M",
-=======
+          "rel": "self",
+          "method": "GET"
+        },
+        {
           "href": "https://www.sandbox.paypal.com/checkoutnow?token=54H19568HF9899203",
->>>>>>> e8303d48
-          "rel": "approve",
-          "method": "GET"
-        },
-        {
-<<<<<<< HEAD
-          "href": "https://api.sandbox.paypal.com/v2/checkout/orders/52G0311972010192M",
-          "rel": "update",
-          "method": "PATCH"
-        },
-        {
-          "href": "https://api.sandbox.paypal.com/v2/checkout/orders/52G0311972010192M/capture",
-          "rel": "capture",
-          "method": "POST"
-        }
-      ],
-      "approval_url": "https://www.sandbox.paypal.com/checkoutnow?token=52G0311972010192M"
-    }
-  },
-  {
-    "action": "capture_payment_error",
-    "error": "Order status is CREATED, not APPROVED",
-    "status": "CREATED",
-    "paypal_order_id": "52G0311972010192M"
-  },
-  {
-    "action": "create_order",
-    "paypal_order_id": "1JB12935JJ427201U",
-    "approval_url": "https://www.sandbox.paypal.com/checkoutnow?token=1JB12935JJ427201U",
-    "raw_response": {
-      "id": "1JB12935JJ427201U",
-      "status": "CREATED",
-      "links": [
-        {
-          "href": "https://api.sandbox.paypal.com/v2/checkout/orders/1JB12935JJ427201U",
-          "rel": "self",
-          "method": "GET"
-        },
-        {
-          "href": "https://www.sandbox.paypal.com/checkoutnow?token=1JB12935JJ427201U",
-          "rel": "approve",
-          "method": "GET"
-        },
-        {
-          "href": "https://api.sandbox.paypal.com/v2/checkout/orders/1JB12935JJ427201U",
-          "rel": "update",
-          "method": "PATCH"
-        },
-        {
-          "href": "https://api.sandbox.paypal.com/v2/checkout/orders/1JB12935JJ427201U/capture",
-          "rel": "capture",
-          "method": "POST"
-        }
-      ],
-      "approval_url": "https://www.sandbox.paypal.com/checkoutnow?token=1JB12935JJ427201U"
-    }
-  },
-  {
-    "action": "capture_payment_error",
-    "error": "Order status is CREATED, not APPROVED",
-    "status": "CREATED",
-    "paypal_order_id": "1JB12935JJ427201U"
-  },
-  {
-    "action": "create_order",
-    "paypal_order_id": "6SW67256YL887015J",
-    "approval_url": "https://www.sandbox.paypal.com/checkoutnow?token=6SW67256YL887015J",
-    "raw_response": {
-      "id": "6SW67256YL887015J",
-      "status": "CREATED",
-      "links": [
-        {
-          "href": "https://api.sandbox.paypal.com/v2/checkout/orders/6SW67256YL887015J",
-=======
+          "rel": "approve",
+          "method": "GET"
+        },
+        {
           "href": "https://api.sandbox.paypal.com/v2/checkout/orders/54H19568HF9899203",
           "rel": "update",
           "method": "PATCH"
@@ -2732,117 +2524,25 @@
       "links": [
         {
           "href": "https://api.sandbox.paypal.com/v2/checkout/orders/65K36477VH3305620",
->>>>>>> e8303d48
-          "rel": "self",
-          "method": "GET"
-        },
-        {
-<<<<<<< HEAD
-          "href": "https://www.sandbox.paypal.com/checkoutnow?token=6SW67256YL887015J",
-=======
+          "rel": "self",
+          "method": "GET"
+        },
+        {
           "href": "https://www.sandbox.paypal.com/checkoutnow?token=65K36477VH3305620",
->>>>>>> e8303d48
-          "rel": "approve",
-          "method": "GET"
-        },
-        {
-<<<<<<< HEAD
-          "href": "https://api.sandbox.paypal.com/v2/checkout/orders/6SW67256YL887015J",
-=======
+          "rel": "approve",
+          "method": "GET"
+        },
+        {
           "href": "https://api.sandbox.paypal.com/v2/checkout/orders/65K36477VH3305620",
->>>>>>> e8303d48
-          "rel": "update",
-          "method": "PATCH"
-        },
-        {
-<<<<<<< HEAD
-          "href": "https://api.sandbox.paypal.com/v2/checkout/orders/6SW67256YL887015J/capture",
-=======
+          "rel": "update",
+          "method": "PATCH"
+        },
+        {
           "href": "https://api.sandbox.paypal.com/v2/checkout/orders/65K36477VH3305620/capture",
->>>>>>> e8303d48
-          "rel": "capture",
-          "method": "POST"
-        }
-      ],
-<<<<<<< HEAD
-      "approval_url": "https://www.sandbox.paypal.com/checkoutnow?token=6SW67256YL887015J"
-    }
-  },
-  {
-    "action": "create_order",
-    "paypal_order_id": "2MN2699182110594N",
-    "approval_url": "https://www.sandbox.paypal.com/checkoutnow?token=2MN2699182110594N",
-    "raw_response": {
-      "id": "2MN2699182110594N",
-      "status": "CREATED",
-      "links": [
-        {
-          "href": "https://api.sandbox.paypal.com/v2/checkout/orders/2MN2699182110594N",
-          "rel": "self",
-          "method": "GET"
-        },
-        {
-          "href": "https://www.sandbox.paypal.com/checkoutnow?token=2MN2699182110594N",
-          "rel": "approve",
-          "method": "GET"
-        },
-        {
-          "href": "https://api.sandbox.paypal.com/v2/checkout/orders/2MN2699182110594N",
-          "rel": "update",
-          "method": "PATCH"
-        },
-        {
-          "href": "https://api.sandbox.paypal.com/v2/checkout/orders/2MN2699182110594N/capture",
-          "rel": "capture",
-          "method": "POST"
-        }
-      ],
-      "approval_url": "https://www.sandbox.paypal.com/checkoutnow?token=2MN2699182110594N"
-    }
-  },
-  {
-    "action": "create_order",
-    "paypal_order_id": "7PN00838ML728623A",
-    "approval_url": "https://www.sandbox.paypal.com/checkoutnow?token=7PN00838ML728623A",
-    "raw_response": {
-      "id": "7PN00838ML728623A",
-      "status": "CREATED",
-      "links": [
-        {
-          "href": "https://api.sandbox.paypal.com/v2/checkout/orders/7PN00838ML728623A",
-          "rel": "self",
-          "method": "GET"
-        },
-        {
-          "href": "https://www.sandbox.paypal.com/checkoutnow?token=7PN00838ML728623A",
-          "rel": "approve",
-          "method": "GET"
-        },
-        {
-          "href": "https://api.sandbox.paypal.com/v2/checkout/orders/7PN00838ML728623A",
-          "rel": "update",
-          "method": "PATCH"
-        },
-        {
-          "href": "https://api.sandbox.paypal.com/v2/checkout/orders/7PN00838ML728623A/capture",
-          "rel": "capture",
-          "method": "POST"
-        }
-      ],
-      "approval_url": "https://www.sandbox.paypal.com/checkoutnow?token=7PN00838ML728623A"
-    }
-  },
-  {
-    "action": "create_order",
-    "paypal_order_id": "16A722557U8489834",
-    "approval_url": "https://www.sandbox.paypal.com/checkoutnow?token=16A722557U8489834",
-    "raw_response": {
-      "id": "16A722557U8489834",
-      "status": "CREATED",
-      "links": [
-        {
-          "href": "https://api.sandbox.paypal.com/v2/checkout/orders/16A722557U8489834",
-=======
+          "rel": "capture",
+          "method": "POST"
+        }
+      ],
       "approval_url": "https://www.sandbox.paypal.com/checkoutnow?token=65K36477VH3305620"
     }
   },
@@ -2960,74 +2660,25 @@
       "links": [
         {
           "href": "https://api.sandbox.paypal.com/v2/checkout/orders/75C28381X9141315P",
->>>>>>> e8303d48
-          "rel": "self",
-          "method": "GET"
-        },
-        {
-<<<<<<< HEAD
-          "href": "https://www.sandbox.paypal.com/checkoutnow?token=16A722557U8489834",
-=======
+          "rel": "self",
+          "method": "GET"
+        },
+        {
           "href": "https://www.sandbox.paypal.com/checkoutnow?token=75C28381X9141315P",
->>>>>>> e8303d48
-          "rel": "approve",
-          "method": "GET"
-        },
-        {
-<<<<<<< HEAD
-          "href": "https://api.sandbox.paypal.com/v2/checkout/orders/16A722557U8489834",
-=======
+          "rel": "approve",
+          "method": "GET"
+        },
+        {
           "href": "https://api.sandbox.paypal.com/v2/checkout/orders/75C28381X9141315P",
->>>>>>> e8303d48
-          "rel": "update",
-          "method": "PATCH"
-        },
-        {
-<<<<<<< HEAD
-          "href": "https://api.sandbox.paypal.com/v2/checkout/orders/16A722557U8489834/capture",
-=======
+          "rel": "update",
+          "method": "PATCH"
+        },
+        {
           "href": "https://api.sandbox.paypal.com/v2/checkout/orders/75C28381X9141315P/capture",
->>>>>>> e8303d48
-          "rel": "capture",
-          "method": "POST"
-        }
-      ],
-<<<<<<< HEAD
-      "approval_url": "https://www.sandbox.paypal.com/checkoutnow?token=16A722557U8489834"
-    }
-  },
-  {
-    "action": "create_order",
-    "paypal_order_id": "4UJ61994F1717281E",
-    "approval_url": "https://www.sandbox.paypal.com/checkoutnow?token=4UJ61994F1717281E",
-    "raw_response": {
-      "id": "4UJ61994F1717281E",
-      "status": "CREATED",
-      "links": [
-        {
-          "href": "https://api.sandbox.paypal.com/v2/checkout/orders/4UJ61994F1717281E",
-          "rel": "self",
-          "method": "GET"
-        },
-        {
-          "href": "https://www.sandbox.paypal.com/checkoutnow?token=4UJ61994F1717281E",
-          "rel": "approve",
-          "method": "GET"
-        },
-        {
-          "href": "https://api.sandbox.paypal.com/v2/checkout/orders/4UJ61994F1717281E",
-          "rel": "update",
-          "method": "PATCH"
-        },
-        {
-          "href": "https://api.sandbox.paypal.com/v2/checkout/orders/4UJ61994F1717281E/capture",
-          "rel": "capture",
-          "method": "POST"
-        }
-      ],
-      "approval_url": "https://www.sandbox.paypal.com/checkoutnow?token=4UJ61994F1717281E"
-    }
-=======
+          "rel": "capture",
+          "method": "POST"
+        }
+      ],
       "approval_url": "https://www.sandbox.paypal.com/checkoutnow?token=75C28381X9141315P"
     }
   },
@@ -3134,6 +2785,5 @@
     "error": "Order status is COMPLETED, not APPROVED",
     "status": "COMPLETED",
     "paypal_order_id": "75C28381X9141315P"
->>>>>>> e8303d48
   }
 ]