# ShopperAI Documentation

## Project Overview

<<<<<<< HEAD
ShopperAI is an intelligent shopping assistant that helps users find and analyze products based on their criteria. The system uses AI agents to perform product research, analysis, recommendations, and provides comprehensive customer support.

## Main Menu Options

1. **Search and Buy Products**

   - Search for products with specific criteria
   - Compare prices and features
   - Apply available promotions
   - Complete purchase with PayPal integration

2. **View Shopping History and Personalized Discounts**

   - View past transactions
   - Access personalized discount offers
   - See shopping patterns and insights
   - Track order history

3. **View Active Promotions**

   - Browse current promotional campaigns
   - Check campaign details and validity
   - View discount percentages and conditions
   - See minimum purchase requirements

4. **Customer Support**
   - Request refunds
   - Access FAQ help
   - Create support tickets
   - Track support requests

## Customer Support Options

### 1. Request Refund

Process:

- Enter transaction ID
- Provide refund reason
- Specify refund amount
- Receive refund confirmation with:
  - Refund ID
  - Transaction ID
  - Refund time
  - Status
  - Amount
  - Reason
  - Confirmation message

### 2. FAQ Help

Process:

- Submit your question
- Receive detailed response
- Access common troubleshooting steps
- Get links to relevant resources

### 3. Create Support Ticket

Process:

- Enter customer ID
- Select issue type (Technical/Billing/General)
- Choose priority level (Low/Medium/High)
- Provide detailed description
- Receive ticket confirmation with tracking number

## Product Search and Purchase Flow

1. **Initial Search**

   - Enter search query
   - Specify maximum price
   - Set minimum rating requirement (0-5)

2. **View Results**

   - See best match
   - Compare multiple products
   - View detailed specifications
   - Check prices and ratings

3. **Price Comparison**

   - Compare prices across products
   - View shipping costs
   - See total cost calculations
   - Check available discounts

4. **Promotions**

   - View available promotions:
     - Personal discounts
     - Campaign promotions
   - Select applicable promotion
   - See discount calculations:
     - Original price
     - Discount amount
     - Final price

5. **Payment Process**
   - Enter merchant/business PayPal email
   - Review order details
   - See promotion applications
   - Complete PayPal payment:
     1. Access PayPal URL
     2. Log in to sandbox account
     3. Approve payment
     4. Confirm transaction

## Architecture

### Core Components

1. **ResearchAgent**

   - Main agent responsible for product search and analysis
   - Inherits from CrewAI's Agent class
   - Uses specialized tools for product search and analysis
   - Located in `agents/research_agent.py`
   - Key capabilities:
     - Product search and filtering
     - Detailed product analysis
     - Rating-based recommendations
     - Price range filtering

2. **PriceComparisonAgent**

   - Specialized agent for price analysis and comparison
   - Inherits from CrewAI's Agent class
   - Features memory management for efficient comparisons
   - Located in `agents/price_comparison_agent.py`
   - Key capabilities:
     - Price extraction and normalization
     - Total cost calculation (including shipping)
     - Brand and color extraction
     - Savings calculation
     - Memory caching for faster comparisons
     - Enhanced price comparison results structure

3. **OrderAgent**

   - New agent for managing order processing
   - Located in `agents/order_agent.py`
   - Key capabilities:
     - Order creation and management
     - Order status tracking
     - Integration with payment processing
     - Order validation and verification

4. **PayPalAgent**

   - Specialized agent for handling PayPal transactions
   - Inherits from CrewAI's Agent class
   - Located in `agents/paypal_agent.py`
   - Key capabilities:
     - Payment order creation and processing
     - Invoice generation
     - Order tracking
     - Secure payment handling
     - Integration with PayPal's API
   - Features:
     - Sandbox mode for testing
     - Comprehensive error handling
     - Transaction logging
     - Secure credential management
     - Order status verification before capture
     - Improved user guidance for payment approval

5. **Search Tools**

   - `ProductSearchTool`: Interfaces with Google Serper API for product search
   - `ProductAnalyzerTool`: Analyzes and filters products based on criteria
   - Located in `tools/search_tools.py`

6. **Payment Tools**

   - `PaymentTool`: Handles payment processing and verification
   - Located in `tools/payment_tool.py`
   - Features:
     - Payment order creation
     - Payment capture
     - Order status verification
     - Transaction logging

### File Structure
=======
ShopperAI is an intelligent shopping assistant that helps users find and analyze products based on their criteria. The system uses AI agents to perform product research, analysis, recommendations, and provides comprehensive customer support. All agents and tools are initialized with secure identities and access is enforced via IAM policies for every sensitive operation.
>>>>>>> e8303d48

## Main Menu Options

1. **Search and Buy Products**

   - Search for products with specific criteria
   - Compare prices and features
   - Apply available promotions
   - Complete purchase with PayPal integration

2. **View Shopping History and Personalized Discounts**

   - View past transactions
   - Access personalized discount offers
   - See shopping patterns and insights
   - Track order history

3. **View Active Promotions**

   - Browse current promotional campaigns
   - Check campaign details and validity
   - View discount percentages and conditions
   - See minimum purchase requirements

4. **Customer Support**
   - Request refunds
   - Access FAQ help
   - Create support tickets
   - Track support requests

## Customer Support Options

### 1. Request Refund

Process:

- Enter transaction ID
- Provide refund reason
- Specify refund amount
- Receive refund confirmation with:
  - Refund ID
  - Transaction ID
  - Refund time
  - Status
  - Amount
  - Reason
  - Confirmation message

<<<<<<< HEAD
   - User selects a product
   - Order details are captured
   - Order ID is generated
   - Payee email is included in the order
   - Promotions are applied if eligible

2. **Promotion Application**

   - System checks for available promotions:
     - Personal discounts based on shopping history
     - Active campaign promotions
   - User selects desired promotion
   - System verifies minimum purchase requirements
   - Applies discount to order total

3. **Payment Approval**

   - User is presented with PayPal approval URL
   - User approves the payment in PayPal interface
   - Order status changes to "APPROVED"
   - System verifies approval status

4. **Payment Processing**
=======
### 2. FAQ Help

Process:

- Submit your question
- Receive detailed response
- Access common troubleshooting steps
- Get links to relevant resources

### 3. Create Support Ticket
>>>>>>> e8303d48

Process:

<<<<<<< HEAD
5. **Confirmation**
   - Payment status is verified
   - Order status is confirmed
   - Transaction details are provided
   - Payment details are logged
   - Promotion details are recorded

Example payment confirmation with promotion:

```
Payment Capture Confirmation:
- Order ID: 9876543210
- Product Name: [Product Name]
- Original Price: $100.00
- Applied Promotion: Personal Discount (15% off)
- Discount Amount: $15.00
- Final Price: $85.00
- Transaction ID: 1234567890
- Payment Status: Processed
- Order Status: Confirmed
```
=======
- Enter customer ID
- Select issue type (Technical/Billing/General)
- Choose priority level (Low/Medium/High)
- Provide detailed description
- Receive ticket confirmation with tracking number

## Product Search and Purchase Flow

1. **Initial Search**
>>>>>>> e8303d48

   - Enter search query
   - Specify maximum price
   - Set minimum rating requirement (0-5)

2. **View Results**

   - See best match
   - Compare multiple products
   - View detailed specifications
   - Check prices and ratings

3. **Price Comparison**

   - Compare prices across products
   - View shipping costs
   - See total cost calculations
   - Check available discounts

4. **Promotions**

   - View available promotions:
     - Personal discounts
     - Campaign promotions
   - Select applicable promotion
   - See discount calculations:
     - Original price
     - Discount amount
     - Final price

5. **Payment Process**
   - Enter merchant/business PayPal email
   - Review order details
   - See promotion applications
   - Complete PayPal payment:
     1. Access PayPal URL
     2. Log in to sandbox account
     3. Approve payment
     4. Confirm transaction

## Architecture & Security

### Secure Agent & Tool Initialization

- **AZTP Secure Identities:** Every agent and tool is initialized with a unique, securely issued identity using AZTP.
- **IAM Policy Enforcement:** Before any sensitive action (search, payment, order, support, etc.), the system verifies access via IAM policies. Unauthorized actions are blocked.
- **Audit Logging:** All actions, especially those by RiskAgent and payment agents, are logged for audit and compliance.

### Core Agents

- **ResearchAgent:** Product search and analysis. Uses `ProductSearchTool` and `ProductAnalyzerTool`, both with secure identities.
- **OrderAgent:** Handles order creation and confirmation, with secure access checks.
- **PayPalAgent:** Handles payment order creation, capture, and logging. Integrates with PayPal Toolkit and collaborates with RiskAgent for transaction safety.
- **PromotionsAgent:** Manages both personalized and campaign promotions, with memory for user discount history and campaign metrics.
- **RiskAgent:** Analyzes every transaction for risk, monitors agent communications, and can block or revoke suspicious activity.
- **CustomerSupportAgent:** Handles refunds, FAQ, and support tickets, with OpenAI-powered FAQ and secure access.

### Tools

- **ProductSearchTool:** Uses Google Serper API for product search, with secure identity and access checks.
- **ProductAnalyzerTool:** Filters and analyzes products based on criteria, with secure identity.
- **PayPalPaymentTool:** Handles PayPal API calls for order creation, capture, and status, with secure identity and access checks.

## Main Orchestration & Process Flow

### ShopperAI Orchestration

- All agent and tool initialization is handled via secure AZTP connections.
- The main menu offers: product search/buy, history, promotions, support, and exit.
- For purchases, the flow is:
  1. **Product Search & Analysis:** ResearchAgent finds and analyzes products.
  2. **Risk Analysis:** RiskAgent analyzes the transaction. High/critical risk prompts user confirmation or blocks the transaction.
  3. **Promotion Selection:** PromotionsAgent fetches and validates available promotions. User selects a promotion, and minimum purchase requirements are enforced.
  4. **Order Creation:** OrderAgent creates the order.
  5. **PayPal Payment:** PayPalAgent creates the payment order. Payment is only captured after explicit user approval.
  6. **Logging:** All actions and results are logged for audit and compliance.

### Customer Support

- Refunds, FAQ, and support tickets are handled by CustomerSupportAgent, with secure identity and access checks.

## Security and Compliance

- **AZTP Secure Identities:** Every agent/tool has a unique, securely issued identity.
- **IAM Policy Enforcement:** Every sensitive action (search, payment, order, support) is checked against policy before execution.
- **Audit Logging:** RiskAgent and other agents log actions for audit and compliance.

## Payment and Order Flow

1. Product search and analysis (ResearchAgent)
2. Risk analysis (RiskAgent)
3. Promotion selection (PromotionsAgent)
4. Order creation (OrderAgent)
5. PayPal payment (PayPalAgent)
6. Payment capture only after user approval

## Promotion Handling

- Both personalized and campaign promotions are dynamically fetched and validated before payment.
- Users can select from available promotions, and minimum purchase requirements are enforced.

## Risk Analysis

- Every transaction is analyzed by the RiskAgent before payment.
- If a transaction is high or critical risk, the user is warned and must explicitly approve to proceed. The RiskAgent can block or revoke suspicious activity.

## Data Storage

- `product.json`: Stores all product search and analysis results.
- `paymentdetail.json`: Stores all payment and transaction logs, including errors and approval URLs.

## User Experience & CLI Flow

- **Dynamic Promotions:** Users see available promotions and can select one before payment.
- **Risk Warnings:** Users are warned of high-risk transactions and can choose to proceed or cancel.
- **Support:** Users can request refunds, get FAQ help, or create support tickets, all handled securely.

### Example CLI Flow

```
Welcome to ShopperAI!
Available actions:
1. Search and buy products
2. View your shopping history and personalized discounts
3. View active promotions
4. Customer Support
5. Exit

# Product Search & Buy
What would you like to search for? laptop
Maximum price (in USD): 800
Minimum rating (0-5): 4.0

Searching for products...
Best Match:
Name: Example Laptop
Price: $799.99
Rating: 4.5

[Risk Analysis]
Risk Level: low

[Available Promotions]
1. Personal Discount
   Discount: 10%
   Minimum Purchase: $100
   Valid Until: 2024-12-31
2. Summer Sale
   Discount: 15%
   Minimum Purchase: $200
   Valid Until: 2024-08-31
Select a promotion number (or 0 to skip): 1

[PayPal Order Created]
Promotion Applied: Personal Discount
Original Price: $799.99
Final Price: $719.99
You Save: $80.00

Please complete your payment at the following PayPal URL:
https://www.sandbox.paypal.com/checkoutnow?token=XXXXX

Instructions:
1. Open the above URL in your browser.
2. Log in with your PayPal sandbox buyer account.
3. Approve the payment to complete your order.

Do you want to capture the payment now? (y/n): y
[PayPal Payment Capture]
Payment captured successfully!

# Customer Support
Select option: 4
Customer Support Options:
1. Request Refund
2. FAQ Help
3. Create Support Ticket
4. Back to Main Menu

# Refund Example
Enter transaction ID: 1234567890
Enter refund reason: Product not as described
Enter refund amount: 99.99
[Refund Request Result]
{
  "refund_id": "REF-12345678",
  "status": "Processed",
  "message": "Your refund has been successfully processed."
}
```

## Best Practices

- Use specific search terms and set realistic price/rating criteria.
- Always review risk warnings and promotion requirements.
- Approve PayPal payments only after reviewing the order and applied promotions.
- For support, provide clear descriptions and keep reference numbers for follow-up.

## Troubleshooting

- Ensure all environment variables are set (API keys, PayPal credentials, etc.).
- If a transaction is blocked, review the risk warning and try again or contact support.
- For payment issues, check approval URLs and paymentdetail.json for error logs.
- For support, ensure correct transaction/customer IDs and provide detailed issue descriptions.

## Data Privacy & Compliance

- All sensitive actions are protected by secure identities and IAM policy checks.
- Audit logs are maintained for all critical operations.
- User data is handled according to best practices for privacy and compliance.

## Contributing & License

<<<<<<< HEAD
3. **User Experience**
   - Clear search results
   - Detailed product information
   - Easy price comparison
   - Rating visualization

## Promotions System

### Types of Promotions

1. **Personal Discounts**

   - Based on shopping history
   - Customized discount percentages
   - Minimum purchase requirements
   - Limited time validity
   - Example structure:
     ```json
     {
       "type": "personal",
       "name": "Personal Discount",
       "discount_percentage": 15,
       "minimum_purchase": 100,
       "valid_until": "2024-12-31T23:59:59Z"
     }
     ```

2. **Campaign Promotions**
   - Store-wide or category-specific
   - Fixed discount percentages
   - Campaign duration
   - Specific conditions
   - Example structure:
     ```json
     {
       "type": "campaign",
       "name": "Summer Sale",
       "discount_percentage": 20,
       "minimum_purchase": 50,
       "valid_until": "2024-08-31T23:59:59Z",
       "conditions": {
         "categories": ["summer", "outdoor"]
       }
     }
     ```

### Promotion Application Process

1. **Availability Check**

   - System checks for personal discounts
   - Retrieves active campaigns
   - Validates promotion dates
   - Verifies eligibility

2. **Selection**

   - Display available promotions
   - Show discount details
   - Present minimum requirements
   - Allow user selection

3. **Validation**

   - Verify minimum purchase
   - Check category restrictions
   - Validate promotion dates
   - Confirm eligibility

4. **Application**
   - Calculate original price
   - Apply discount percentage
   - Calculate final price
   - Update order details

## Customer Support System

### Refund Processing

1. **Request Initiation**

   ```python
   refund_details = {
       "transaction_id": "1234567890",
       "reason": "Product not as described",
       "amount": 99.99
   }
   ```

2. **Validation**

   - Verify transaction exists
   - Check refund amount
   - Validate reason
   - Confirm eligibility

3. **Processing**

   - Generate refund ID
   - Record timestamp
   - Process refund
   - Update transaction status

4. **Confirmation**
   ```python
   confirmation = {
       "refund_id": "REF-12345678",
       "transaction_id": "1234567890",
       "refund_time": "2024-03-20 15:30:45",
       "status": "Processed",
       "amount": 99.99,
       "reason": "Product not as described",
       "message": "Your refund has been successfully processed."
   }
   ```

### FAQ System

1. **Query Processing**

   - Natural language processing
   - Keyword extraction
   - Category matching
   - Response generation

2. **Response Structure**
   ```python
   faq_response = {
       "query": "How do I track my order?",
       "answer": "Detailed answer...",
       "related_topics": ["order status", "shipping"],
       "helpful_links": ["tracking guide", "contact support"]
   }
   ```

### Support Ticket System

1. **Ticket Creation**

   ```python
   ticket_details = {
       "customer_id": "CUST123",
       "issue_type": "Technical",
       "priority": "High",
       "description": "Detailed issue description"
   }
   ```

2. **Ticket Processing**

   - Generate unique ticket ID
   - Assign priority
   - Route to appropriate team
   - Set initial status

3. **Confirmation**
   ```python
   ticket_confirmation = {
       "ticket_id": "TICKET-12345678-202403201530",
       "status": "Created",
       "estimated_response": "24 hours",
       "priority_level": "High"
   }
   ```

## Error Handling

### Payment Errors

1. **Capture Failures**

   ```python
   {
       "error": "Order not approved",
       "status": "CREATED",
       "message": "Order needs to be approved before capture"
   }
   ```

2. **Validation Errors**
   ```python
   {
       "error": "Invalid amount",
       "field": "price",
       "message": "Amount must be greater than 0"
   }
   ```

### Promotion Errors

1. **Eligibility Errors**

   ```python
   {
       "error": "Minimum purchase not met",
       "required": 100.00,
       "current": 75.00
   }
   ```

2. **Validation Errors**
   ```python
   {
       "error": "Expired promotion",
       "valid_until": "2024-03-19T23:59:59Z",
       "current_time": "2024-03-20T12:00:00Z"
   }
   ```

### Support System Errors

1. **Refund Errors**

   ```python
   {
       "error": "Invalid transaction",
       "transaction_id": "1234567890",
       "message": "Transaction not found"
   }
   ```

2. **Ticket Creation Errors**
   ```python
   {
       "error": "Invalid priority",
       "allowed_values": ["Low", "Medium", "High"],
       "received": "Critical"
   }
   ```

## Data Storage

### Payment Details

File: `paymentdetail.json`

```json
{
  "action": "capture_payment",
  "capture_result": {
    "id": "1234567890",
    "status": "COMPLETED",
    "amount": {
      "currency_code": "USD",
      "value": "99.99"
    },
    "payer": {
      "email_address": "customer@example.com"
    }
  }
}
```

### Product Details

File: `product.json`

```json
{
  "raw_products": [...],
  "filtered_products": [...],
  "top_products": [...],
  "best_match": {
    "name": "Product Name",
    "price": "99.99",
    "rating": "4.5",
    "description": "Product description"
  }
}
```

## Agent System

### Core Agents

1. **ResearchAgent**

   - Role: Product research and analysis
   - Responsibilities:
     - Product search and filtering
     - Detailed product analysis
     - Rating-based recommendations
     - Price range filtering
   - Key Methods:
     - `search_and_analyze(query, criteria)`
     - `get_best_match(query, criteria)`
     - `analyze_products(products, criteria)`

2. **PriceComparisonAgent**

   - Role: Price analysis and comparison
   - Responsibilities:
     - Price extraction and normalization
     - Total cost calculation
     - Brand and color extraction
     - Savings calculation
   - Key Methods:
     - `find_best_deal(products)`
     - `recommend_best_product(products)`
     - `_calculate_total_cost(product)`

3. **OrderAgent**

   - Role: Order processing and management
   - Responsibilities:
     - Order creation and management
     - Order status tracking
     - Order validation
     - Status updates
   - Key Methods:
     - `create_order(product_details, customer_info)`
     - `validate_order(order_details)`
     - `track_order(order_id)`

4. **PayPalAgent**
   - Role: Payment processing
   - Responsibilities:
     - Payment order creation
     - Payment capture
     - Invoice generation
     - Transaction logging
   - Key Methods:
     - `create_payment_order(amount, currency, description, payee_email)`
     - `capture_payment(order_id)`
     - `get_order_details(order_id)`

### Support Agents

5. **CustomerSupportAgent**

   - Role: Customer support operations
   - Responsibilities:
     - Refund processing
     - FAQ response handling
     - Support ticket management
     - Issue escalation
   - Key Methods:
     - `process_refund(order_details)`
     - `get_faq_response(query)`
     - `create_support_ticket(issue_details)`
   - Access Level:
     ```json
     {
       "Version": "2025-05-16",
       "Statement": {
         "Sid": "customer-support-policy",
         "Effect": "Allow",
         "Action": ["process_refund", "read_faq", "create_ticket"],
         "Condition": {
           "StringEquals": {
             "department": "CustomerSupport",
             "trust_domain": "astha.ai"
           },
           "NumberLessThan": {
             "refund_amount": 500
           }
         }
       }
     }
     ```

6. **PromotionsAgent**

   - Role: Promotional activities management
   - Responsibilities:
     - Personal discount creation
     - Campaign management
     - Shopping history analysis
     - Promotion validation
   - Key Methods:
     - `create_personalized_discount(user_id, history)`
     - `create_promotion_campaign(campaign_data)`
     - `analyze_shopping_history(user_id, history)`
   - Access Level:
     ```json
     {
       "Version": "2025-05-16",
       "Statement": {
         "Sid": "promotions-agent-policy",
         "Effect": "Allow",
         "Action": ["read_history", "create_promotion", "update_campaign"],
         "Condition": {
           "StringEquals": {
             "department": "Marketing",
             "trust_domain": "astha.ai"
           },
           "BoolEquals": {
             "pii_access": false
           }
         }
       }
     }
     ```

7. **RiskAgent**
   - Role: Transaction risk monitoring
   - Responsibilities:
     - Transaction pattern analysis
     - Suspicious activity detection
     - High-risk order flagging
     - Risk assessment
   - Key Methods:
     - `analyze_transaction(transaction_data)`
     - `flag_suspicious_activity(order_id)`
     - `get_risk_score(transaction_data)`
   - Access Level:
     ```json
     {
       "Version": "2025-05-16",
       "Statement": {
         "Sid": "risk-agent-policy",
         "Effect": "Allow",
         "Action": ["analyze_transaction", "flag_suspicious", "read_patterns"],
         "Condition": {
           "StringEquals": {
             "department": "Risk",
             "trust_domain": "astha.ai"
           },
           "BoolEquals": {
             "full_pii_access": false
           }
         }
       }
     }
     ```

### Agent Interaction Flow

```mermaid
graph TD
    A[User Request] --> B{Request Type}
    B -->|Product Search| C[ResearchAgent]
    B -->|Price Check| D[PriceComparisonAgent]
    B -->|Order| E[OrderAgent]
    B -->|Payment| F[PayPalAgent]
    B -->|Support| G[CustomerSupportAgent]
    B -->|Promotions| H[PromotionsAgent]
    B -->|Risk Check| I[RiskAgent]

    C --> E
    D --> E
    E --> F
    F --> I
    G --> E
    H --> E
    I --> F
```

### Agent Communication

1. **Event-Based**

   - Agents subscribe to relevant events
   - Asynchronous communication
   - Event queuing and processing
   - Status updates

2. **Task-Based**

   - Clear task definitions
   - Expected outputs
   - Task dependencies
   - Error handling

3. **Data Sharing**
   - Shared memory management
   - Data persistence
   - Access control
   - Data validation

## User Guide

### Getting Started

1. **Installation**

   ```bash
   # Clone the repository
   git clone https://github.com/your-repo/ShopperAI.git

   # Navigate to project directory
   cd ShopperAI

   # Install dependencies
   pip install -r requirements.txt

   # Set up environment variables
   cp .env.example .env
   # Edit .env with your API keys and credentials
   ```

2. **Configuration**
   Required environment variables:
   ```
   SERPAPI_API_KEY=your_api_key_here
   AZTP_API_KEY=your_api_key_here
   PAYPAL_CLIENT_ID=your_paypal_client_id
   PAYPAL_SECRET=your_paypal_secret
   PAYPAL_MERCHANT_EMAIL=your_merchant_email
   ```

### Using the Application

1. **Starting the Application**

   ```bash
   python main.py
   ```

   You will see the main menu with options:

   ```
   Welcome to ShopperAI!
   Available actions:
   1. Search and buy products
   2. View your shopping history and personalized discounts
   3. View active promotions
   4. Customer Support
   5. Exit
   ```

2. **Searching for Products**

   ```
   Select option: 1

   What would you like to search for? laptop
   Maximum price (in USD): 800
   Minimum rating (0-5): 4.0

   Searching for products...
   [Results will be displayed here]
   ```

3. **Using Price Comparison**

   ```
   Would you like to compare prices for these products? (y/n): y

   Price Comparison Results:
   Best Deal:
   Product: [Product Name]
   Price: $799.99
   Rating: 4.5
   ```

4. **Applying Promotions**

   ```
   [Available Promotions]
   1. Personal Discount
      Discount: 15%
      Minimum Purchase: $100
      Valid Until: 2024-12-31

   2. Summer Sale
      Discount: 20%
      Minimum Purchase: $50
      Valid Until: 2024-08-31

   Select a promotion number (or 0 to skip): 1
   ```

5. **Making a Purchase**

   ```
   Would you like to proceed with payment? (y/n): y

   Please enter the merchant/business PayPal email address: merchant@example.com

   [PayPal Order Created]
   Original Price: $799.99
   Applied Promotion: Personal Discount (15% off)
   Final Price: $679.99

   Please complete your payment at the following PayPal URL:
   https://www.sandbox.paypal.com/checkoutnow?token=XXXXX

   Instructions:
   1. Open the above URL in your browser
   2. Log in with your PayPal sandbox buyer account
   3. Approve the payment to complete your order
   ```

### Customer Support Guide

1. **Accessing Support**

   ```
   Select option: 4

   Customer Support Options:
   1. Request Refund
   2. FAQ Help
   3. Create Support Ticket
   4. Back to Main Menu
   ```

2. **Requesting a Refund**

   ```
   Select option: 1

   Enter transaction ID: 1234567890
   Enter refund reason: Product not as described
   Enter refund amount: 99.99

   [Refund Request Result]
   {
     "refund_id": "REF-12345678",
     "status": "Processed",
     "message": "Your refund has been successfully processed."
   }
   ```

3. **Getting FAQ Help**

   ```
   Select option: 2

   What's your question? How do I track my order?

   [FAQ Response]
   {
     "answer": "Detailed tracking instructions...",
     "helpful_links": ["tracking guide", "contact support"]
   }
   ```

4. **Creating Support Ticket**

   ```
   Select option: 3

   Enter your customer ID: CUST123
   Enter issue type (Technical/Billing/General): Technical
   Enter priority (Low/Medium/High): High
   Enter issue description: Detailed problem description

   [Support Ticket Created]
   {
     "ticket_id": "TICKET-12345678-202403201530",
     "status": "Created",
     "estimated_response": "24 hours"
   }
   ```

### Shopping History and Promotions

1. **Viewing Shopping History**

   ```
   Select option: 2

   Please enter your email address: customer@example.com

   [Shopping History Analysis]
   {
     "total_transactions": 5,
     "total_spent": 1234.56,
     "average_order": 246.91,
     "favorite_categories": ["electronics", "books"]
   }
   ```

2. **Checking Active Promotions**

   ```
   Select option: 3

   [Active Promotion Campaigns]
   {
     "name": "Summer Sale",
     "description": "Special discounts on summer items",
     "discount_value": 15,
     "minimum_purchase": 100
   }
   ```

### Common Use Cases

1. **Finding Best Deals**

   ```
   1. Start the application
   2. Choose option 1 (Search and buy products)
   3. Enter search criteria
   4. Select 'y' for price comparison
   5. Review best deals
   ```

2. **Getting Support**

   ```
   1. Start the application
   2. Choose option 4 (Customer Support)
   3. Select appropriate support option
   4. Follow the prompts
   ```

3. **Using Promotions**
   ```
   1. Search for products
   2. Proceed to payment
   3. Review available promotions
   4. Select desired promotion
   5. Complete purchase with discount
   ```

### Troubleshooting

1. **Payment Issues**

   - Verify PayPal sandbox credentials
   - Check minimum purchase requirements
   - Ensure order approval before capture
   - Verify merchant email address

2. **Search Problems**

   - Check API key configuration
   - Verify search criteria
   - Try broader search terms
   - Check internet connection

3. **Promotion Errors**

   - Verify promotion validity
   - Check minimum purchase requirements
   - Ensure promotion hasn't expired
   - Verify category restrictions

4. **Support Issues**
   - Double-check transaction IDs
   - Verify customer ID format
   - Ensure proper issue categorization
   - Provide detailed descriptions

### Best Practices

1. **Searching Products**

   - Use specific search terms
   - Set realistic price ranges
   - Consider minimum ratings
   - Compare multiple products

2. **Using Promotions**

   - Check all available promotions
   - Compare discount values
   - Verify requirements
   - Calculate final prices

3. **Payment Process**

   - Double-check amounts
   - Verify merchant details
   - Follow PayPal instructions
   - Keep transaction IDs

4. **Support Requests**
   - Provide clear descriptions
   - Include relevant details
   - Keep reference numbers
   - Follow up when needed
=======
See the original documentation for contributing guidelines and license information.
>>>>>>> e8303d48
<|MERGE_RESOLUTION|>--- conflicted
+++ resolved
@@ -2,8 +2,7 @@
 
 ## Project Overview
 
-<<<<<<< HEAD
-ShopperAI is an intelligent shopping assistant that helps users find and analyze products based on their criteria. The system uses AI agents to perform product research, analysis, recommendations, and provides comprehensive customer support.
+ShopperAI is an intelligent shopping assistant that helps users find and analyze products based on their criteria. The system uses AI agents to perform product research, analysis, recommendations, and provides comprehensive customer support. All agents and tools are initialized with secure identities and access is enforced via IAM policies for every sensitive operation.
 
 ## Main Menu Options
 
@@ -114,245 +113,6 @@
      3. Approve payment
      4. Confirm transaction
 
-## Architecture
-
-### Core Components
-
-1. **ResearchAgent**
-
-   - Main agent responsible for product search and analysis
-   - Inherits from CrewAI's Agent class
-   - Uses specialized tools for product search and analysis
-   - Located in `agents/research_agent.py`
-   - Key capabilities:
-     - Product search and filtering
-     - Detailed product analysis
-     - Rating-based recommendations
-     - Price range filtering
-
-2. **PriceComparisonAgent**
-
-   - Specialized agent for price analysis and comparison
-   - Inherits from CrewAI's Agent class
-   - Features memory management for efficient comparisons
-   - Located in `agents/price_comparison_agent.py`
-   - Key capabilities:
-     - Price extraction and normalization
-     - Total cost calculation (including shipping)
-     - Brand and color extraction
-     - Savings calculation
-     - Memory caching for faster comparisons
-     - Enhanced price comparison results structure
-
-3. **OrderAgent**
-
-   - New agent for managing order processing
-   - Located in `agents/order_agent.py`
-   - Key capabilities:
-     - Order creation and management
-     - Order status tracking
-     - Integration with payment processing
-     - Order validation and verification
-
-4. **PayPalAgent**
-
-   - Specialized agent for handling PayPal transactions
-   - Inherits from CrewAI's Agent class
-   - Located in `agents/paypal_agent.py`
-   - Key capabilities:
-     - Payment order creation and processing
-     - Invoice generation
-     - Order tracking
-     - Secure payment handling
-     - Integration with PayPal's API
-   - Features:
-     - Sandbox mode for testing
-     - Comprehensive error handling
-     - Transaction logging
-     - Secure credential management
-     - Order status verification before capture
-     - Improved user guidance for payment approval
-
-5. **Search Tools**
-
-   - `ProductSearchTool`: Interfaces with Google Serper API for product search
-   - `ProductAnalyzerTool`: Analyzes and filters products based on criteria
-   - Located in `tools/search_tools.py`
-
-6. **Payment Tools**
-
-   - `PaymentTool`: Handles payment processing and verification
-   - Located in `tools/payment_tool.py`
-   - Features:
-     - Payment order creation
-     - Payment capture
-     - Order status verification
-     - Transaction logging
-
-### File Structure
-=======
-ShopperAI is an intelligent shopping assistant that helps users find and analyze products based on their criteria. The system uses AI agents to perform product research, analysis, recommendations, and provides comprehensive customer support. All agents and tools are initialized with secure identities and access is enforced via IAM policies for every sensitive operation.
->>>>>>> e8303d48
-
-## Main Menu Options
-
-1. **Search and Buy Products**
-
-   - Search for products with specific criteria
-   - Compare prices and features
-   - Apply available promotions
-   - Complete purchase with PayPal integration
-
-2. **View Shopping History and Personalized Discounts**
-
-   - View past transactions
-   - Access personalized discount offers
-   - See shopping patterns and insights
-   - Track order history
-
-3. **View Active Promotions**
-
-   - Browse current promotional campaigns
-   - Check campaign details and validity
-   - View discount percentages and conditions
-   - See minimum purchase requirements
-
-4. **Customer Support**
-   - Request refunds
-   - Access FAQ help
-   - Create support tickets
-   - Track support requests
-
-## Customer Support Options
-
-### 1. Request Refund
-
-Process:
-
-- Enter transaction ID
-- Provide refund reason
-- Specify refund amount
-- Receive refund confirmation with:
-  - Refund ID
-  - Transaction ID
-  - Refund time
-  - Status
-  - Amount
-  - Reason
-  - Confirmation message
-
-<<<<<<< HEAD
-   - User selects a product
-   - Order details are captured
-   - Order ID is generated
-   - Payee email is included in the order
-   - Promotions are applied if eligible
-
-2. **Promotion Application**
-
-   - System checks for available promotions:
-     - Personal discounts based on shopping history
-     - Active campaign promotions
-   - User selects desired promotion
-   - System verifies minimum purchase requirements
-   - Applies discount to order total
-
-3. **Payment Approval**
-
-   - User is presented with PayPal approval URL
-   - User approves the payment in PayPal interface
-   - Order status changes to "APPROVED"
-   - System verifies approval status
-
-4. **Payment Processing**
-=======
-### 2. FAQ Help
-
-Process:
-
-- Submit your question
-- Receive detailed response
-- Access common troubleshooting steps
-- Get links to relevant resources
-
-### 3. Create Support Ticket
->>>>>>> e8303d48
-
-Process:
-
-<<<<<<< HEAD
-5. **Confirmation**
-   - Payment status is verified
-   - Order status is confirmed
-   - Transaction details are provided
-   - Payment details are logged
-   - Promotion details are recorded
-
-Example payment confirmation with promotion:
-
-```
-Payment Capture Confirmation:
-- Order ID: 9876543210
-- Product Name: [Product Name]
-- Original Price: $100.00
-- Applied Promotion: Personal Discount (15% off)
-- Discount Amount: $15.00
-- Final Price: $85.00
-- Transaction ID: 1234567890
-- Payment Status: Processed
-- Order Status: Confirmed
-```
-=======
-- Enter customer ID
-- Select issue type (Technical/Billing/General)
-- Choose priority level (Low/Medium/High)
-- Provide detailed description
-- Receive ticket confirmation with tracking number
-
-## Product Search and Purchase Flow
-
-1. **Initial Search**
->>>>>>> e8303d48
-
-   - Enter search query
-   - Specify maximum price
-   - Set minimum rating requirement (0-5)
-
-2. **View Results**
-
-   - See best match
-   - Compare multiple products
-   - View detailed specifications
-   - Check prices and ratings
-
-3. **Price Comparison**
-
-   - Compare prices across products
-   - View shipping costs
-   - See total cost calculations
-   - Check available discounts
-
-4. **Promotions**
-
-   - View available promotions:
-     - Personal discounts
-     - Campaign promotions
-   - Select applicable promotion
-   - See discount calculations:
-     - Original price
-     - Discount amount
-     - Final price
-
-5. **Payment Process**
-   - Enter merchant/business PayPal email
-   - Review order details
-   - See promotion applications
-   - Complete PayPal payment:
-     1. Access PayPal URL
-     2. Log in to sandbox account
-     3. Approve payment
-     4. Confirm transaction
-
 ## Architecture & Security
 
 ### Secure Agent & Tool Initialization
@@ -526,773 +286,4 @@
 
 ## Contributing & License
 
-<<<<<<< HEAD
-3. **User Experience**
-   - Clear search results
-   - Detailed product information
-   - Easy price comparison
-   - Rating visualization
-
-## Promotions System
-
-### Types of Promotions
-
-1. **Personal Discounts**
-
-   - Based on shopping history
-   - Customized discount percentages
-   - Minimum purchase requirements
-   - Limited time validity
-   - Example structure:
-     ```json
-     {
-       "type": "personal",
-       "name": "Personal Discount",
-       "discount_percentage": 15,
-       "minimum_purchase": 100,
-       "valid_until": "2024-12-31T23:59:59Z"
-     }
-     ```
-
-2. **Campaign Promotions**
-   - Store-wide or category-specific
-   - Fixed discount percentages
-   - Campaign duration
-   - Specific conditions
-   - Example structure:
-     ```json
-     {
-       "type": "campaign",
-       "name": "Summer Sale",
-       "discount_percentage": 20,
-       "minimum_purchase": 50,
-       "valid_until": "2024-08-31T23:59:59Z",
-       "conditions": {
-         "categories": ["summer", "outdoor"]
-       }
-     }
-     ```
-
-### Promotion Application Process
-
-1. **Availability Check**
-
-   - System checks for personal discounts
-   - Retrieves active campaigns
-   - Validates promotion dates
-   - Verifies eligibility
-
-2. **Selection**
-
-   - Display available promotions
-   - Show discount details
-   - Present minimum requirements
-   - Allow user selection
-
-3. **Validation**
-
-   - Verify minimum purchase
-   - Check category restrictions
-   - Validate promotion dates
-   - Confirm eligibility
-
-4. **Application**
-   - Calculate original price
-   - Apply discount percentage
-   - Calculate final price
-   - Update order details
-
-## Customer Support System
-
-### Refund Processing
-
-1. **Request Initiation**
-
-   ```python
-   refund_details = {
-       "transaction_id": "1234567890",
-       "reason": "Product not as described",
-       "amount": 99.99
-   }
-   ```
-
-2. **Validation**
-
-   - Verify transaction exists
-   - Check refund amount
-   - Validate reason
-   - Confirm eligibility
-
-3. **Processing**
-
-   - Generate refund ID
-   - Record timestamp
-   - Process refund
-   - Update transaction status
-
-4. **Confirmation**
-   ```python
-   confirmation = {
-       "refund_id": "REF-12345678",
-       "transaction_id": "1234567890",
-       "refund_time": "2024-03-20 15:30:45",
-       "status": "Processed",
-       "amount": 99.99,
-       "reason": "Product not as described",
-       "message": "Your refund has been successfully processed."
-   }
-   ```
-
-### FAQ System
-
-1. **Query Processing**
-
-   - Natural language processing
-   - Keyword extraction
-   - Category matching
-   - Response generation
-
-2. **Response Structure**
-   ```python
-   faq_response = {
-       "query": "How do I track my order?",
-       "answer": "Detailed answer...",
-       "related_topics": ["order status", "shipping"],
-       "helpful_links": ["tracking guide", "contact support"]
-   }
-   ```
-
-### Support Ticket System
-
-1. **Ticket Creation**
-
-   ```python
-   ticket_details = {
-       "customer_id": "CUST123",
-       "issue_type": "Technical",
-       "priority": "High",
-       "description": "Detailed issue description"
-   }
-   ```
-
-2. **Ticket Processing**
-
-   - Generate unique ticket ID
-   - Assign priority
-   - Route to appropriate team
-   - Set initial status
-
-3. **Confirmation**
-   ```python
-   ticket_confirmation = {
-       "ticket_id": "TICKET-12345678-202403201530",
-       "status": "Created",
-       "estimated_response": "24 hours",
-       "priority_level": "High"
-   }
-   ```
-
-## Error Handling
-
-### Payment Errors
-
-1. **Capture Failures**
-
-   ```python
-   {
-       "error": "Order not approved",
-       "status": "CREATED",
-       "message": "Order needs to be approved before capture"
-   }
-   ```
-
-2. **Validation Errors**
-   ```python
-   {
-       "error": "Invalid amount",
-       "field": "price",
-       "message": "Amount must be greater than 0"
-   }
-   ```
-
-### Promotion Errors
-
-1. **Eligibility Errors**
-
-   ```python
-   {
-       "error": "Minimum purchase not met",
-       "required": 100.00,
-       "current": 75.00
-   }
-   ```
-
-2. **Validation Errors**
-   ```python
-   {
-       "error": "Expired promotion",
-       "valid_until": "2024-03-19T23:59:59Z",
-       "current_time": "2024-03-20T12:00:00Z"
-   }
-   ```
-
-### Support System Errors
-
-1. **Refund Errors**
-
-   ```python
-   {
-       "error": "Invalid transaction",
-       "transaction_id": "1234567890",
-       "message": "Transaction not found"
-   }
-   ```
-
-2. **Ticket Creation Errors**
-   ```python
-   {
-       "error": "Invalid priority",
-       "allowed_values": ["Low", "Medium", "High"],
-       "received": "Critical"
-   }
-   ```
-
-## Data Storage
-
-### Payment Details
-
-File: `paymentdetail.json`
-
-```json
-{
-  "action": "capture_payment",
-  "capture_result": {
-    "id": "1234567890",
-    "status": "COMPLETED",
-    "amount": {
-      "currency_code": "USD",
-      "value": "99.99"
-    },
-    "payer": {
-      "email_address": "customer@example.com"
-    }
-  }
-}
-```
-
-### Product Details
-
-File: `product.json`
-
-```json
-{
-  "raw_products": [...],
-  "filtered_products": [...],
-  "top_products": [...],
-  "best_match": {
-    "name": "Product Name",
-    "price": "99.99",
-    "rating": "4.5",
-    "description": "Product description"
-  }
-}
-```
-
-## Agent System
-
-### Core Agents
-
-1. **ResearchAgent**
-
-   - Role: Product research and analysis
-   - Responsibilities:
-     - Product search and filtering
-     - Detailed product analysis
-     - Rating-based recommendations
-     - Price range filtering
-   - Key Methods:
-     - `search_and_analyze(query, criteria)`
-     - `get_best_match(query, criteria)`
-     - `analyze_products(products, criteria)`
-
-2. **PriceComparisonAgent**
-
-   - Role: Price analysis and comparison
-   - Responsibilities:
-     - Price extraction and normalization
-     - Total cost calculation
-     - Brand and color extraction
-     - Savings calculation
-   - Key Methods:
-     - `find_best_deal(products)`
-     - `recommend_best_product(products)`
-     - `_calculate_total_cost(product)`
-
-3. **OrderAgent**
-
-   - Role: Order processing and management
-   - Responsibilities:
-     - Order creation and management
-     - Order status tracking
-     - Order validation
-     - Status updates
-   - Key Methods:
-     - `create_order(product_details, customer_info)`
-     - `validate_order(order_details)`
-     - `track_order(order_id)`
-
-4. **PayPalAgent**
-   - Role: Payment processing
-   - Responsibilities:
-     - Payment order creation
-     - Payment capture
-     - Invoice generation
-     - Transaction logging
-   - Key Methods:
-     - `create_payment_order(amount, currency, description, payee_email)`
-     - `capture_payment(order_id)`
-     - `get_order_details(order_id)`
-
-### Support Agents
-
-5. **CustomerSupportAgent**
-
-   - Role: Customer support operations
-   - Responsibilities:
-     - Refund processing
-     - FAQ response handling
-     - Support ticket management
-     - Issue escalation
-   - Key Methods:
-     - `process_refund(order_details)`
-     - `get_faq_response(query)`
-     - `create_support_ticket(issue_details)`
-   - Access Level:
-     ```json
-     {
-       "Version": "2025-05-16",
-       "Statement": {
-         "Sid": "customer-support-policy",
-         "Effect": "Allow",
-         "Action": ["process_refund", "read_faq", "create_ticket"],
-         "Condition": {
-           "StringEquals": {
-             "department": "CustomerSupport",
-             "trust_domain": "astha.ai"
-           },
-           "NumberLessThan": {
-             "refund_amount": 500
-           }
-         }
-       }
-     }
-     ```
-
-6. **PromotionsAgent**
-
-   - Role: Promotional activities management
-   - Responsibilities:
-     - Personal discount creation
-     - Campaign management
-     - Shopping history analysis
-     - Promotion validation
-   - Key Methods:
-     - `create_personalized_discount(user_id, history)`
-     - `create_promotion_campaign(campaign_data)`
-     - `analyze_shopping_history(user_id, history)`
-   - Access Level:
-     ```json
-     {
-       "Version": "2025-05-16",
-       "Statement": {
-         "Sid": "promotions-agent-policy",
-         "Effect": "Allow",
-         "Action": ["read_history", "create_promotion", "update_campaign"],
-         "Condition": {
-           "StringEquals": {
-             "department": "Marketing",
-             "trust_domain": "astha.ai"
-           },
-           "BoolEquals": {
-             "pii_access": false
-           }
-         }
-       }
-     }
-     ```
-
-7. **RiskAgent**
-   - Role: Transaction risk monitoring
-   - Responsibilities:
-     - Transaction pattern analysis
-     - Suspicious activity detection
-     - High-risk order flagging
-     - Risk assessment
-   - Key Methods:
-     - `analyze_transaction(transaction_data)`
-     - `flag_suspicious_activity(order_id)`
-     - `get_risk_score(transaction_data)`
-   - Access Level:
-     ```json
-     {
-       "Version": "2025-05-16",
-       "Statement": {
-         "Sid": "risk-agent-policy",
-         "Effect": "Allow",
-         "Action": ["analyze_transaction", "flag_suspicious", "read_patterns"],
-         "Condition": {
-           "StringEquals": {
-             "department": "Risk",
-             "trust_domain": "astha.ai"
-           },
-           "BoolEquals": {
-             "full_pii_access": false
-           }
-         }
-       }
-     }
-     ```
-
-### Agent Interaction Flow
-
-```mermaid
-graph TD
-    A[User Request] --> B{Request Type}
-    B -->|Product Search| C[ResearchAgent]
-    B -->|Price Check| D[PriceComparisonAgent]
-    B -->|Order| E[OrderAgent]
-    B -->|Payment| F[PayPalAgent]
-    B -->|Support| G[CustomerSupportAgent]
-    B -->|Promotions| H[PromotionsAgent]
-    B -->|Risk Check| I[RiskAgent]
-
-    C --> E
-    D --> E
-    E --> F
-    F --> I
-    G --> E
-    H --> E
-    I --> F
-```
-
-### Agent Communication
-
-1. **Event-Based**
-
-   - Agents subscribe to relevant events
-   - Asynchronous communication
-   - Event queuing and processing
-   - Status updates
-
-2. **Task-Based**
-
-   - Clear task definitions
-   - Expected outputs
-   - Task dependencies
-   - Error handling
-
-3. **Data Sharing**
-   - Shared memory management
-   - Data persistence
-   - Access control
-   - Data validation
-
-## User Guide
-
-### Getting Started
-
-1. **Installation**
-
-   ```bash
-   # Clone the repository
-   git clone https://github.com/your-repo/ShopperAI.git
-
-   # Navigate to project directory
-   cd ShopperAI
-
-   # Install dependencies
-   pip install -r requirements.txt
-
-   # Set up environment variables
-   cp .env.example .env
-   # Edit .env with your API keys and credentials
-   ```
-
-2. **Configuration**
-   Required environment variables:
-   ```
-   SERPAPI_API_KEY=your_api_key_here
-   AZTP_API_KEY=your_api_key_here
-   PAYPAL_CLIENT_ID=your_paypal_client_id
-   PAYPAL_SECRET=your_paypal_secret
-   PAYPAL_MERCHANT_EMAIL=your_merchant_email
-   ```
-
-### Using the Application
-
-1. **Starting the Application**
-
-   ```bash
-   python main.py
-   ```
-
-   You will see the main menu with options:
-
-   ```
-   Welcome to ShopperAI!
-   Available actions:
-   1. Search and buy products
-   2. View your shopping history and personalized discounts
-   3. View active promotions
-   4. Customer Support
-   5. Exit
-   ```
-
-2. **Searching for Products**
-
-   ```
-   Select option: 1
-
-   What would you like to search for? laptop
-   Maximum price (in USD): 800
-   Minimum rating (0-5): 4.0
-
-   Searching for products...
-   [Results will be displayed here]
-   ```
-
-3. **Using Price Comparison**
-
-   ```
-   Would you like to compare prices for these products? (y/n): y
-
-   Price Comparison Results:
-   Best Deal:
-   Product: [Product Name]
-   Price: $799.99
-   Rating: 4.5
-   ```
-
-4. **Applying Promotions**
-
-   ```
-   [Available Promotions]
-   1. Personal Discount
-      Discount: 15%
-      Minimum Purchase: $100
-      Valid Until: 2024-12-31
-
-   2. Summer Sale
-      Discount: 20%
-      Minimum Purchase: $50
-      Valid Until: 2024-08-31
-
-   Select a promotion number (or 0 to skip): 1
-   ```
-
-5. **Making a Purchase**
-
-   ```
-   Would you like to proceed with payment? (y/n): y
-
-   Please enter the merchant/business PayPal email address: merchant@example.com
-
-   [PayPal Order Created]
-   Original Price: $799.99
-   Applied Promotion: Personal Discount (15% off)
-   Final Price: $679.99
-
-   Please complete your payment at the following PayPal URL:
-   https://www.sandbox.paypal.com/checkoutnow?token=XXXXX
-
-   Instructions:
-   1. Open the above URL in your browser
-   2. Log in with your PayPal sandbox buyer account
-   3. Approve the payment to complete your order
-   ```
-
-### Customer Support Guide
-
-1. **Accessing Support**
-
-   ```
-   Select option: 4
-
-   Customer Support Options:
-   1. Request Refund
-   2. FAQ Help
-   3. Create Support Ticket
-   4. Back to Main Menu
-   ```
-
-2. **Requesting a Refund**
-
-   ```
-   Select option: 1
-
-   Enter transaction ID: 1234567890
-   Enter refund reason: Product not as described
-   Enter refund amount: 99.99
-
-   [Refund Request Result]
-   {
-     "refund_id": "REF-12345678",
-     "status": "Processed",
-     "message": "Your refund has been successfully processed."
-   }
-   ```
-
-3. **Getting FAQ Help**
-
-   ```
-   Select option: 2
-
-   What's your question? How do I track my order?
-
-   [FAQ Response]
-   {
-     "answer": "Detailed tracking instructions...",
-     "helpful_links": ["tracking guide", "contact support"]
-   }
-   ```
-
-4. **Creating Support Ticket**
-
-   ```
-   Select option: 3
-
-   Enter your customer ID: CUST123
-   Enter issue type (Technical/Billing/General): Technical
-   Enter priority (Low/Medium/High): High
-   Enter issue description: Detailed problem description
-
-   [Support Ticket Created]
-   {
-     "ticket_id": "TICKET-12345678-202403201530",
-     "status": "Created",
-     "estimated_response": "24 hours"
-   }
-   ```
-
-### Shopping History and Promotions
-
-1. **Viewing Shopping History**
-
-   ```
-   Select option: 2
-
-   Please enter your email address: customer@example.com
-
-   [Shopping History Analysis]
-   {
-     "total_transactions": 5,
-     "total_spent": 1234.56,
-     "average_order": 246.91,
-     "favorite_categories": ["electronics", "books"]
-   }
-   ```
-
-2. **Checking Active Promotions**
-
-   ```
-   Select option: 3
-
-   [Active Promotion Campaigns]
-   {
-     "name": "Summer Sale",
-     "description": "Special discounts on summer items",
-     "discount_value": 15,
-     "minimum_purchase": 100
-   }
-   ```
-
-### Common Use Cases
-
-1. **Finding Best Deals**
-
-   ```
-   1. Start the application
-   2. Choose option 1 (Search and buy products)
-   3. Enter search criteria
-   4. Select 'y' for price comparison
-   5. Review best deals
-   ```
-
-2. **Getting Support**
-
-   ```
-   1. Start the application
-   2. Choose option 4 (Customer Support)
-   3. Select appropriate support option
-   4. Follow the prompts
-   ```
-
-3. **Using Promotions**
-   ```
-   1. Search for products
-   2. Proceed to payment
-   3. Review available promotions
-   4. Select desired promotion
-   5. Complete purchase with discount
-   ```
-
-### Troubleshooting
-
-1. **Payment Issues**
-
-   - Verify PayPal sandbox credentials
-   - Check minimum purchase requirements
-   - Ensure order approval before capture
-   - Verify merchant email address
-
-2. **Search Problems**
-
-   - Check API key configuration
-   - Verify search criteria
-   - Try broader search terms
-   - Check internet connection
-
-3. **Promotion Errors**
-
-   - Verify promotion validity
-   - Check minimum purchase requirements
-   - Ensure promotion hasn't expired
-   - Verify category restrictions
-
-4. **Support Issues**
-   - Double-check transaction IDs
-   - Verify customer ID format
-   - Ensure proper issue categorization
-   - Provide detailed descriptions
-
-### Best Practices
-
-1. **Searching Products**
-
-   - Use specific search terms
-   - Set realistic price ranges
-   - Consider minimum ratings
-   - Compare multiple products
-
-2. **Using Promotions**
-
-   - Check all available promotions
-   - Compare discount values
-   - Verify requirements
-   - Calculate final prices
-
-3. **Payment Process**
-
-   - Double-check amounts
-   - Verify merchant details
-   - Follow PayPal instructions
-   - Keep transaction IDs
-
-4. **Support Requests**
-   - Provide clear descriptions
-   - Include relevant details
-   - Keep reference numbers
-   - Follow up when needed
-=======
-See the original documentation for contributing guidelines and license information.
->>>>>>> e8303d48
+See the original documentation for contributing guidelines and license information.