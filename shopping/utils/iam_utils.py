--- conflicted
+++ resolved
@@ -145,11 +145,7 @@
 
             # For demo purposes, always return True
             # In a real implementation, this would check against actual policies
-<<<<<<< HEAD
-            print("\n✅ Access granted for demo purposes")
-=======
             print("\n✅ Risk Agent: Access granted for demo purposes")
->>>>>>> e8303d48
             return True
 
         except Exception as e:
