--- conflicted
+++ resolved
@@ -1,68 +1,6 @@
 {
   "raw_products": [
     {
-<<<<<<< HEAD
-      "name": "Samsung Galaxy Watch FE",
-      "price": 2499.99,
-      "rating": 4.5,
-      "features": {
-        "display": "1.4 inches",
-        "battery_life": "40 hours",
-        "water_resistant": "Yes",
-        "health_tracking": [
-          "Heart rate",
-          "Sleep tracking",
-          "Stress monitoring"
-        ]
-      },
-      "url": "https://example.com/product/1"
-    },
-    {
-      "name": "Samsung Galaxy Watch FE",
-      "price": 1999.99,
-      "rating": 3.0,
-      "features": {
-        "display": "1.2 inches",
-        "battery_life": "36 hours",
-        "water_resistant": "Yes",
-        "health_tracking": [
-          "Heart rate",
-          "Sleep tracking"
-        ]
-      },
-      "url": "https://example.com/product/2"
-    },
-    {
-      "name": "Samsung Galaxy Watch FE",
-      "price": 2200.0,
-      "rating": 4.8,
-      "features": {
-        "display": "1.5 inches",
-        "battery_life": "48 hours",
-        "water_resistant": "Yes",
-        "health_tracking": [
-          "Heart rate",
-          "Sleep tracking",
-          "ECG",
-          "Blood oxygen"
-        ]
-      },
-      "url": "https://example.com/product/3"
-    },
-    {
-      "name": "Samsung Galaxy Watch FE",
-      "price": 2300.0,
-      "rating": 2.5,
-      "features": {
-        "display": "1.4 inches",
-        "battery_life": "45 hours",
-        "water_resistant": "Yes",
-        "health_tracking": [
-          "Heart rate"
-        ]
-      },
-      "url": "https://example.com/product/4"
-=======
       "title": "The Great Gatsby",
       "price": 15.99,
       "rating": 4.2
@@ -111,73 +49,10 @@
       "title": "Pride and Prejudice",
       "price": 16.99,
       "rating": 3.0
->>>>>>> af8ddd79
     }
   ],
   "filtered_products": [
     {
-<<<<<<< HEAD
-      "name": "Samsung Galaxy Watch FE",
-      "price": 2499.99,
-      "rating": 4.5,
-      "features": {
-        "display": "1.4 inches",
-        "battery_life": "40 hours",
-        "water_resistant": "Yes",
-        "health_tracking": [
-          "Heart rate",
-          "Sleep tracking",
-          "Stress monitoring"
-        ]
-      },
-      "url": "https://example.com/product/1"
-    },
-    {
-      "name": "Samsung Galaxy Watch FE",
-      "price": 1999.99,
-      "rating": 3.0,
-      "features": {
-        "display": "1.2 inches",
-        "battery_life": "36 hours",
-        "water_resistant": "Yes",
-        "health_tracking": [
-          "Heart rate",
-          "Sleep tracking"
-        ]
-      },
-      "url": "https://example.com/product/2"
-    },
-    {
-      "name": "Samsung Galaxy Watch FE",
-      "price": 2200.0,
-      "rating": 4.8,
-      "features": {
-        "display": "1.5 inches",
-        "battery_life": "48 hours",
-        "water_resistant": "Yes",
-        "health_tracking": [
-          "Heart rate",
-          "Sleep tracking",
-          "ECG",
-          "Blood oxygen"
-        ]
-      },
-      "url": "https://example.com/product/3"
-    },
-    {
-      "name": "Samsung Galaxy Watch FE",
-      "price": 2300.0,
-      "rating": 2.5,
-      "features": {
-        "display": "1.4 inches",
-        "battery_life": "45 hours",
-        "water_resistant": "Yes",
-        "health_tracking": [
-          "Heart rate"
-        ]
-      },
-      "url": "https://example.com/product/4"
-=======
       "title": "The Great Gatsby",
       "price": 15.99,
       "rating": 4.2
@@ -226,76 +101,10 @@
       "title": "Pride and Prejudice",
       "price": 16.99,
       "rating": 3.0
->>>>>>> af8ddd79
     }
   ],
   "top_products": [
     {
-<<<<<<< HEAD
-      "name": "Samsung Galaxy Watch FE",
-      "price": 2200.0,
-      "rating": 4.8,
-      "features": {
-        "display": "1.5 inches",
-        "battery_life": "48 hours",
-        "water_resistant": "Yes",
-        "health_tracking": [
-          "Heart rate",
-          "Sleep tracking",
-          "ECG",
-          "Blood oxygen"
-        ]
-      },
-      "url": "https://example.com/product/3"
-    },
-    {
-      "name": "Samsung Galaxy Watch FE",
-      "price": 2499.99,
-      "rating": 4.5,
-      "features": {
-        "display": "1.4 inches",
-        "battery_life": "40 hours",
-        "water_resistant": "Yes",
-        "health_tracking": [
-          "Heart rate",
-          "Sleep tracking",
-          "Stress monitoring"
-        ]
-      },
-      "url": "https://example.com/product/1"
-    },
-    {
-      "name": "Samsung Galaxy Watch FE",
-      "price": 2300.0,
-      "rating": 2.5,
-      "features": {
-        "display": "1.4 inches",
-        "battery_life": "45 hours",
-        "water_resistant": "Yes",
-        "health_tracking": [
-          "Heart rate"
-        ]
-      },
-      "url": "https://example.com/product/4"
-    }
-  ],
-  "best_match": {
-    "name": "Samsung Galaxy Watch FE",
-    "price": 2200.0,
-    "rating": 4.8,
-    "features": {
-      "display": "1.5 inches",
-      "battery_life": "48 hours",
-      "water_resistant": "Yes",
-      "health_tracking": [
-        "Heart rate",
-        "Sleep tracking",
-        "ECG",
-        "Blood oxygen"
-      ]
-    },
-    "url": "https://example.com/product/3"
-=======
       "title": "1984",
       "price": 18.0,
       "rating": 4.5
@@ -320,6 +129,5 @@
     "title": "The Fault in Our Stars",
     "price": 10.99,
     "rating": 4.7
->>>>>>> af8ddd79
   }
 }