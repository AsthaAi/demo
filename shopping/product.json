--- conflicted
+++ resolved
@@ -1,192 +1,6 @@
 {
-  "raw_products": [
-    {
-<<<<<<< HEAD
-      "name": "Samsung Galaxy Watch FE",
-      "price": 1999.99,
-      "rating": 4.5,
-      "features": [
-        "Heart Rate Monitor",
-        "GPS",
-        "Water Resistant"
-      ]
-    },
-    {
-      "name": "Samsung Galaxy Watch FE - Sports Edition",
-      "price": 1599.99,
-      "rating": 4.3,
-      "features": [
-        "Fitness Tracking",
-        "Bluetooth",
-        "Customizable Watch Faces"
-      ]
-    },
-    {
-      "name": "Samsung Galaxy Watch FE - Classic",
-      "price": 1800.0,
-      "rating": 4.0,
-      "features": [
-        "Stylish Design",
-        "Long Battery Life",
-        "Sleep Tracking"
-      ]
-    },
-    {
-      "name": "Samsung Galaxy Watch FE - Kids Edition",
-      "price": 1200.0,
-      "rating": 3.5,
-      "features": [
-        "Parental Controls",
-        "Location Tracking",
-        "Colorful Bands"
-      ]
-    },
-    {
-      "name": "Samsung Galaxy Watch FE - Limited Edition",
-      "price": 2100.0,
-      "rating": 4.8,
-      "features": [
-        "Luxury Design",
-        "Exclusive Features",
-        "Premium Materials"
-      ]
-=======
-      "name": "Andersen 400 Series Casement Window",
-      "price": 299.99,
-      "rating": 4.5
-    },
-    {
-      "name": "Pella 250 Series Double-Hung Window",
-      "price": 320.0,
-      "rating": 4.0
-    },
-    {
-      "name": "Milgard Tuscany Vinyl Window",
-      "price": 315.0,
-      "rating": 3.5
-    },
-    {
-      "name": "Simonton Madeira Slider Window",
-      "price": 250.0,
-      "rating": 2.9
->>>>>>> e8303d48
-    }
-  ],
-  "filtered_products": [
-    {
-<<<<<<< HEAD
-      "name": "Samsung Galaxy Watch FE",
-      "price": 1999.99,
-      "rating": 4.5,
-      "features": [
-        "Heart Rate Monitor",
-        "GPS",
-        "Water Resistant"
-      ]
-    },
-    {
-      "name": "Samsung Galaxy Watch FE - Sports Edition",
-      "price": 1599.99,
-      "rating": 4.3,
-      "features": [
-        "Fitness Tracking",
-        "Bluetooth",
-        "Customizable Watch Faces"
-      ]
-    },
-    {
-      "name": "Samsung Galaxy Watch FE - Classic",
-      "price": 1800.0,
-      "rating": 4.0,
-      "features": [
-        "Stylish Design",
-        "Long Battery Life",
-        "Sleep Tracking"
-      ]
-    },
-    {
-      "name": "Samsung Galaxy Watch FE - Kids Edition",
-      "price": 1200.0,
-      "rating": 3.5,
-      "features": [
-        "Parental Controls",
-        "Location Tracking",
-        "Colorful Bands"
-      ]
-=======
-      "name": "Andersen 400 Series Casement Window",
-      "price": 299.99,
-      "rating": 4.5
-    },
-    {
-      "name": "Pella 250 Series Double-Hung Window",
-      "price": 320.0,
-      "rating": 4.0
-    },
-    {
-      "name": "Milgard Tuscany Vinyl Window",
-      "price": 315.0,
-      "rating": 3.5
->>>>>>> e8303d48
-    }
-  ],
-  "top_products": [
-    {
-<<<<<<< HEAD
-      "name": "Samsung Galaxy Watch FE",
-      "price": 1999.99,
-      "rating": 4.5,
-      "features": [
-        "Heart Rate Monitor",
-        "GPS",
-        "Water Resistant"
-      ]
-    },
-    {
-      "name": "Samsung Galaxy Watch FE - Sports Edition",
-      "price": 1599.99,
-      "rating": 4.3,
-      "features": [
-        "Fitness Tracking",
-        "Bluetooth",
-        "Customizable Watch Faces"
-      ]
-    },
-    {
-      "name": "Samsung Galaxy Watch FE - Classic",
-      "price": 1800.0,
-      "rating": 4.0,
-      "features": [
-        "Stylish Design",
-        "Long Battery Life",
-        "Sleep Tracking"
-      ]
-    }
-  ],
-  "best_match": {
-    "name": "Samsung Galaxy Watch FE",
-    "price": 1999.99,
-    "rating": 4.5,
-    "features": [
-      "Heart Rate Monitor",
-      "GPS",
-      "Water Resistant"
-    ]
-=======
-      "name": "Andersen 400 Series Casement Window",
-      "price": 299.99,
-      "rating": 4.5
-    },
-    {
-      "name": "Pella 250 Series Double-Hung Window",
-      "price": 320.0,
-      "rating": 4.0
-    }
-  ],
-  "best_match": {
-    "name": "Andersen 400 Series Casement Window",
-    "price": 299.99,
-    "rating": 4.5
->>>>>>> e8303d48
-  }
+  "raw_products": [],
+  "filtered_products": [],
+  "top_products": [],
+  "best_match": null
 }